--- conflicted
+++ resolved
@@ -27,7 +27,7 @@
     automatically to return the complete set of results.
 
     Args:
-        collection: NMDC collection name (e.g., "biosample_set", "study_set", "omics_processing_set")
+        collection: NMDC collection name (e.g., "biosample_set", "study_set")
         max_page_size: Maximum number of records to retrieve per API call.
         projection: Fields to include in the response. Can be a comma-separated string
             or a list of field names.
@@ -39,7 +39,7 @@
         verbose: If True, print progress information during retrieval.
 
     Returns:
-        A list of dictionaries, where each dictionary represents a record from the collection.
+        A list of dictionaries, each representing a record from the collection.
     """
     base_url: str = "https://api.microbiomedata.org/nmdcschema"
 
@@ -86,7 +86,6 @@
         else:
             break
 
-<<<<<<< HEAD
     return all_records
 
 
@@ -110,18 +109,18 @@
         requests.HTTPError: If the entity is not found or API request fails
     """
     endpoint_url = f"{base_url}/ids/{entity_id}"
-    
+
     if verbose:
         print(f"Fetching entity from: {endpoint_url}")
 
     response = requests.get(endpoint_url)
     response.raise_for_status()
-    
+
     entity_data = response.json()
-    
+
     if verbose:
         print(f"Retrieved entity: {entity_data.get('id', 'Unknown ID')}")
-    
+
     return entity_data  # type: ignore[no-any-return]
 
 
@@ -136,7 +135,6 @@
 ) -> list[dict[str, Any]]:
     """
     Backwards-compatible wrapper for fetching biosample records.
-    
     This is a convenience function that calls fetch_nmdc_collection_records_paged
     with collection="biosample_set".
     """
@@ -149,8 +147,4 @@
         additional_params=additional_params,
         max_records=max_records,
         verbose=verbose,
-    )
-
-=======
-    return all_records
->>>>>>> 4c2c6d0b
+    )